--- conflicted
+++ resolved
@@ -208,35 +208,20 @@
 ```
 
 ### Shoukaku's options
-<<<<<<< HEAD
-| Option                 | Type                   | Description                                                                                                                                          |
-|------------------------|------------------------|------------------------------------------------------------------------------------------------------------------------------------------------------|
-| resume                 | boolean                | Whether to resume a connection on disconnect to Lavalink (Server Side) (Note: DOES NOT RESUME WHEN THE LAVALINK SERVER DIES)                         |
-| resumeTimeout          | number                 | Timeout before resuming a connection **in seconds**                                                                                                  |
-| resumeByLibrary        | boolean                | Whether to resume the players by doing it in the library side (Client Side) (Note: TRIES TO RESUME REGARDLESS OF WHAT HAPPENED ON A LAVALINK SERVER) |
-| reconnectTries         | number                 | Number of times to try and reconnect to Lavalink before giving up                                                                                    |
-| reconnectInterval      | number                 | Timeout before trying to reconnect **in seconds**                                                                                                    |
-| restTimeout            | number                 | Time to wait for a response from the Lavalink REST API before giving up **in seconds**                                                               |
-| moveOnDisconnect       | boolean                | Whether to move players to a different Lavalink node when a node disconnects                                                                         |
-| userAgent              | string                 | User Agent to use when making requests to Lavalink                                                                                                   |
-| structures             | Object{rest?, player?} | Custom structures for shoukaku to use                                                                                                                |
-| voiceConnectionTimeout | number                 | Timeout before abort connection **in seconds**                                                                                                       |\
-| nodeResolver           | function(nodes, con)   | Custom node resolver if you want to have your own method of getting the ideal node
-=======
-| Option                 | Type                   | Default | Description                                                                                                                                          |
-|------------------------|------------------------|---------|---------------------------------------------------------------------------------------------------------------------------------------------|
-| resume                 | boolean                | false   | Whether to resume a connection on disconnect to Lavalink (Server Side) (Note: DOES NOT RESUME WHEN THE LAVALINK SERVER DIES)                         |
-| resumeTimeout          | number                 | 30      | Timeout before resuming a connection **in seconds**                                                                                                  |
-| resumeByLibrary        | boolean                | false   | Whether to resume the players by doing it in the library side (Client Side) (Note: TRIES TO RESUME REGARDLESS OF WHAT HAPPENED ON A LAVALINK SERVER) |
-| reconnectTries         | number                 | 3       | Number of times to try and reconnect to Lavalink before giving up                                                                                    |
-| reconnectInterval      | number                 | 5       | Timeout before trying to reconnect **in seconds**                                                                                                    |
-| restTimeout            | number                 | 60      | Time to wait for a response from the Lavalink REST API before giving up **in seconds**                                                               |
-| moveOnDisconnect       | boolean                | false   | Whether to move players to a different Lavalink node when a node disconnects                                                                         |
-| userAgent              | string                 | (auto)  | User Agent to use when making requests to Lavalink                                                                                                   |
-| structures             | Object{rest?, player?} | {}      | Custom structures for shoukaku to use                                                                                                                |
-| voiceConnectionTimeout | number                 | 15      | Timeout before abort connection **in seconds**                                                                                                       |
-
->>>>>>> 89f335b0
+| Option                 | Type                   | Default  | Description                                                                                                                                          |
+|------------------------|------------------------|----------|------------------------------------------------------------------------------------------------------------------------------------------------------|
+| resume                 | boolean                | false    | Whether to resume a connection on disconnect to Lavalink (Server Side) (Note: DOES NOT RESUME WHEN THE LAVALINK SERVER DIES)                         |
+| resumeTimeout          | number                 | 30       | Timeout before resuming a connection **in seconds**                                                                                                  |
+| resumeByLibrary        | boolean                | false    | Whether to resume the players by doing it in the library side (Client Side) (Note: TRIES TO RESUME REGARDLESS OF WHAT HAPPENED ON A LAVALINK SERVER) |
+| reconnectTries         | number                 | 3        | Number of times to try and reconnect to Lavalink before giving up                                                                                    |
+| reconnectInterval      | number                 | 5        | Timeout before trying to reconnect **in seconds**                                                                                                    |
+| restTimeout            | number                 | 60       | Time to wait for a response from the Lavalink REST API before giving up **in seconds**                                                               |
+| moveOnDisconnect       | boolean                | false    | Whether to move players to a different Lavalink node when a node disconnects                                                                         |
+| userAgent              | string                 | (auto)   | User Agent to use when making requests to Lavalink                                                                                                   |
+| structures             | Object{rest?, player?} | {}       | Custom structures for shoukaku to use                                                                                                                |
+| voiceConnectionTimeout | number                 | 15       | Timeout before abort connection **in seconds**                                                                                                       |
+| nodeResolver           | function               | function | Custom node resolver if you want to have your own method of getting the ideal node                                                                   |
+
 ### Plugins list
 
 > Open a pr to add your plugin here
